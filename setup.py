--- conflicted
+++ resolved
@@ -24,13 +24,8 @@
         "numpy==2.2.6",
         "pandas==2.3.0",
         "packaging==25.0",
-<<<<<<< HEAD
-        "python_markdown_math==0.9",
-        "pytest==8.4.0",
-=======
         "python_markdown_math==0.8",
         "pytest==8.4.1",
->>>>>>> 1804bdca
         "scipy==1.15.3",
         "setuptools==72.2.0",
         "traitlets==5.14.3",
