# monstim_signals/domain/dataset.py
from typing import List, Any, TYPE_CHECKING
import logging
import numpy as np

from monstim_signals.plotting.dataset_plotter import DatasetPlotter
from monstim_signals.domain.session import Session
from monstim_signals.core.data_models import DatasetAnnot, LatencyWindow
from monstim_signals.core.utils import load_config
from monstim_signals.transform import calculate_emg_amplitude

if TYPE_CHECKING:
    from monstim_signals.io.repositories import DatasetRepository
    from monstim_signals.domain.experiment import Experiment

class Dataset:
    """
    A “dataset” = all sessions from one animal replicate.
    E.g. Dataset_1(Animal_A) has sessions AA00, AA01, …
    """
    def __init__(self, dataset_id: str, sessions: List[Session], annot: DatasetAnnot, repo: Any = None):
        self.id : str = dataset_id
        self._all_sessions : List[Session] = sessions
        self.annot         : DatasetAnnot = annot
        self.repo          : DatasetRepository = repo
        self.parent_experiment : 'Experiment | None' = None
        for sess in self._all_sessions:
            sess.parent_dataset = self

        self._load_config_settings()

        self.plotter = DatasetPlotter(self)

        # Ensure all sessions share the same recording parameters
        self.__check_session_consistency()

        self.scan_rate: int = self.sessions[0].scan_rate
        self.stim_start: float = self.sessions[0].stim_start

        self.update_latency_window_parameters()
        logging.info(f"Dataset {self.id} initialized with {len(self.sessions)} sessions.")

    @property
    def is_completed(self) -> bool:
        return getattr(self.annot, "is_completed", False)

    @is_completed.setter
    def is_completed(self, value: bool) -> None:
        self.annot.is_completed = bool(value)
        if self.repo is not None:
            self.repo.save(self)

    def _load_config_settings(self) -> None:
        _config = load_config()
        self.bin_size = _config["bin_size"]
        self.default_method = _config["default_method"]
        self.m_color = _config["m_color"]
        self.h_color = _config["h_color"]
        # Plot styling shared with Session objects
        self.title_font_size = _config["title_font_size"]
        self.axis_label_font_size = _config["axis_label_font_size"]
        self.tick_font_size = _config["tick_font_size"]
        self.subplot_adjust_args = _config["subplot_adjust_args"]
    
    @property
    def date(self) -> str:
        """
        Returns the date of the dataset in 'YYYY-MM-DD' format.
        If the date is not set, returns an empty string.
        """
        return self.annot.date if self.annot.date else 'Undefined'
    @property
    def animal_id(self) -> str:
        """
        Returns the animal ID of the dataset.
        If the animal ID is not set, returns an empty string.
        """
        return self.annot.animal_id if self.annot.animal_id else 'Undefined'
    @property
    def condition(self) -> str:
        """
        Returns the condition of the dataset.
        If the condition is not set, returns an empty string.
        """
        return self.annot.condition if self.annot.condition else 'Undefined'
    @property
    def formatted_name(self) -> str:
        """
        Returns the formatted name of the dataset.
        If the date, animal_id, or condition is not set, returns the dataset folder name.
        """
        return f"{self.date} {self.animal_id} {self.condition}" if self.date and self.animal_id and self.condition else self.id
    @property
    def num_sessions(self) -> int:
        return len(self.sessions)

    @property
    def excluded_sessions(self) -> set[str]:
        """IDs of sessions excluded from this dataset."""
        return set(self.annot.excluded_sessions)

    @property
    def sessions(self) -> List[Session]:
        return [sess for sess in self._all_sessions if sess.id not in self.excluded_sessions]

    @property
    def num_channels(self) -> int:
        return min(session.num_channels for session in self.sessions)

    @property
    def channel_names(self) -> List[str]:
        return max((session.channel_names for session in self.sessions), key=len)

    @property
    def latency_windows(self) -> List[LatencyWindow]:
        return self.sessions[0].latency_windows

    # ------------------------------------------------------------------
    # Latency window helper methods
    # ------------------------------------------------------------------
    def add_latency_window(self, name: str, start_times: List[float],
                           durations: List[float], color: str | None = None,
                           linestyle: str | None = None) -> None:
        for session in self.sessions:
            session.add_latency_window(name, start_times, durations,
                                       color=color, linestyle=linestyle)
        self.update_latency_window_parameters()

    def remove_latency_window(self, name: str) -> None:
        for session in self.sessions:
            session.remove_latency_window(name)
        self.update_latency_window_parameters()

    def get_latency_window(self, name: str) -> LatencyWindow | None:
        return self.sessions[0].get_latency_window(name)

    def get_latency_window_amplitudes(
        self, window_name: str, method: str, channel_index: int
    ) -> dict[str, List[float]]:
        """Return per-session amplitudes within ``window_name``."""
        result: dict[str, List[float]] = {}
        for session in self.sessions:
            result[session.id] = session.get_latency_window_amplitudes(
                window_name, method, channel_index
            )
        return result

    @property
    def stimulus_voltages(self) -> np.ndarray:
        """Return sorted unique stimulus voltages binned by `bin_size`."""
        binned_voltages = set()
        for session in self.sessions:
            vols = np.round(np.array(session.stimulus_voltages) / self.bin_size) * self.bin_size
            binned_voltages.update(vols.tolist())
        return np.array(sorted(binned_voltages))
    # ──────────────────────────────────────────────────────────────────
    # 0) Cached properties and cache reset methods
    # ──────────────────────────────────────────────────────────────────
    def reset_all_caches(self):
        """
        Resets all cached properties in the dataset.
        This is useful when the underlying data has changed and you need to refresh the cached values.
        """
        for session in self.sessions:
            session.reset_all_caches()
        self.update_latency_window_parameters()
    
    def update_latency_window_parameters(self):
        self.m_start = [0.0] * self.num_channels
        self.m_duration = [0.0] * self.num_channels
        self.h_start = [0.0] * self.num_channels
        self.h_duration = [0.0] * self.num_channels
        for window in self.latency_windows:
            lname = window.name.lower()
            if lname in {"m-wave", "m_wave", "m wave", "mwave"}:
                self.m_start = window.start_times
                self.m_duration = window.durations
            elif lname in {"h-reflex", "h_reflex", "h reflex", "hreflex"}:
                self.h_start = window.start_times
                self.h_duration = window.durations
        for session in self.sessions:
            session.update_latency_window_parameters()
    # ──────────────────────────────────────────────────────────────────
    # 1) Useful properties for GUI & analysis code
    # ──────────────────────────────────────────────────────────────────
    def plot(self, plot_type: str = None, **kwargs):
        """
        Plots EMG data from a single session using the specified plot_type.

        Args:
            - plot_type (str): The type of plot to generate. Options include 'reflexCurves', 'mmax', and 'maxH'. Default is 'reflexCurves'.
                Plot types are defined in the EMGDatasetPlotter class in Plot_EMG.py.
            - channel_names (list): A list of channel names to plot. If None, all channels will be plotted.
            - **kwargs: Additional keyword arguments to pass to the plotting function.
                
                The most common keyword arguments include:
                - 'method' (str): The method to use for calculating the M-wave/reflex amplitudes. Options include 'average_rectified', 'rms', 'peak_to_trough', and 'average_unrectified'. Default method is set in config.yml under 'default_method'.
                - 'relative_to_mmax' (bool): Whether to plot the data proportional to the M-wave amplitude (True) or as the actual recorded amplitude (False). Default is False.
                - 'mmax_report' (bool): Whether to print the details of the M-max calculations (True) or not (False). Default is False.
                - 'manual_mmax' (float): The manually set M-wave amplitude to use for plotting the reflex curves. Default is None.

        Example Usages:
            # Plot the reflex curves for each channel.
            dataset.plot()

            # Plot M-wave amplitudes for each channel.
            dataset.plot(plot_type='mmax')

            # Plot the reflex curves for each channel.
            dataset.plot(plot_type='reflexCurves')

            # Plot the reflex curves for each channel and print the M-max details.
            dataset.plot(plot_type='reflexCurves', mmax_report=True)
        """
        # Call the appropriate plotting method from the plotter object
        raw_data = getattr(self.plotter, f'plot_{"reflexCurves" if not plot_type else plot_type}')(**kwargs)
        return raw_data
    
    def get_avg_m_max(self, method, channel_index, return_avg_mmax_thresholds=False):
        """
        Calculates the average M-wave amplitude for a specific channel in the dataset.

        Args:
            method (str): The method to use for calculating the M-wave amplitude. Options include 'average_rectified', 'rms', 'peak_to_trough', and 'average_unrectified'.
            channel_index (int): The index of the channel to calculate the M-wave amplitude for.
            return_avg_mmax_thresholds (bool): Whether to return the average M-max threshold values along with the amplitude. Default is False.

        Returns:
            float: The average M-wave amplitude for the specified channel.
        """
        m_max_amplitudes = []
        m_max_thresholds = []
        for session in self.sessions:
            try:
                m_max, mmax_low_stim, _ = session.get_m_max(
                    method, channel_index, return_mmax_stim_range=True
                )
                m_max_amplitudes.append(m_max)
                m_max_thresholds.append(mmax_low_stim)
                
            except ValueError as e:

                logging.warning(
                    f"M-max could not be calculated for session {session.id} channel {channel_index}: {e}"
                )

        if not m_max_amplitudes:
            if return_avg_mmax_thresholds:
                return None, None
            return None

        if return_avg_mmax_thresholds:
            return float(np.mean(m_max_amplitudes)), float(np.mean(m_max_thresholds))
        else:
            return float(np.mean(m_max_amplitudes))

    def get_avg_m_wave_amplitudes(self, method: str, channel_index: int):
        """Average M-wave amplitudes for each stimulus bin across sessions."""
        m_wave_bins = {v: [] for v in self.stimulus_voltages}
        for session in self.sessions:
            binned = np.round(np.array(session.stimulus_voltages) / self.bin_size) * self.bin_size
            m_wave = session.get_m_wave_amplitudes(method, channel_index)
            for volt, amp in zip(binned, m_wave):
                m_wave_bins[volt].append(amp)
        avg = [float(np.mean(m_wave_bins[v])) if m_wave_bins[v] else np.nan for v in self.stimulus_voltages]
        sem = [float(np.std(m_wave_bins[v]) / np.sqrt(len(m_wave_bins[v]))) if m_wave_bins[v] else np.nan for v in self.stimulus_voltages]
        return avg, sem

    def get_m_wave_amplitudes_at_voltage(self, method: str, channel_index: int, voltage: float) -> List[float]:
        amps = []
        for session in self.sessions:
            binned = np.round(np.array(session.stimulus_voltages) / self.bin_size) * self.bin_size
            if voltage in binned:
                idx = np.where(binned == voltage)[0][0]
                amps.append(session.get_m_wave_amplitudes(method, channel_index)[idx])
        return amps

    def get_avg_h_wave_amplitudes(self, method: str, channel_index: int):
        """Average H-reflex amplitudes for each stimulus bin across sessions."""
        h_wave_bins = {v: [] for v in self.stimulus_voltages}
        for session in self.sessions:
            binned = np.round(np.array(session.stimulus_voltages) / self.bin_size) * self.bin_size
            h_wave = session.get_h_wave_amplitudes(method, channel_index)
            for volt, amp in zip(binned, h_wave):
                h_wave_bins[volt].append(amp)
        avg = [float(np.mean(h_wave_bins[v])) if h_wave_bins[v] else np.nan for v in self.stimulus_voltages]
        std = [float(np.std(h_wave_bins[v])) if h_wave_bins[v] else np.nan for v in self.stimulus_voltages]
        return avg, std

    def get_h_wave_amplitudes_at_voltage(self, method: str, channel_index: int, voltage: float) -> List[float]:
        amps = []
        for session in self.sessions:
            binned = np.round(np.array(session.stimulus_voltages) / self.bin_size) * self.bin_size
            if voltage in binned:
                idx = np.where(binned == voltage)[0][0]
                amps.append(session.get_h_wave_amplitudes(method, channel_index)[idx])
        return amps

    def session_response_map(self, channel: int, window: tuple[float, float]) -> dict[str, list[float]]:
        """Return per-session response amplitudes within ``window``.

        This helper is used by :class:`Experiment` to build aggregated response
        maps across multiple datasets."""
        start_ms, end_ms = window
        result: dict[str, list[float]] = {}
        for session in self.sessions:
            amplitudes = []
            for rec_array in session.recordings_filtered:
                amp = calculate_emg_amplitude(
                    rec_array[:, channel],
                    start_ms + session.stim_start,
                    end_ms + session.stim_start,
                    session.scan_rate,
                    method=self.default_method,
                )
                amplitudes.append(amp)
            result[session.id] = amplitudes
        return result

    # ──────────────────────────────────────────────────────────────────
    # 2) User actions that update annot files
    # ──────────────────────────────────────────────────────────────────
    def change_reflex_latency_windows(self, m_start, m_duration, h_start, h_duration):
        m_window = self.get_latency_window("M-wave")
        if m_window:
            m_window.start_times = m_start
            m_window.durations = m_duration
        h_window = self.get_latency_window("H-reflex")
        if h_window:
            h_window.start_times = h_start
            h_window.durations = h_duration
        for session in self.sessions:
            session.change_reflex_latency_windows(m_start, m_duration, h_start, h_duration)
        self.update_latency_window_parameters()
<<<<<<< HEAD
        logging.info(
            f"Changed reflex latency windows for dataset {self.id} to M-wave start: {m_start}, duration: {m_duration}, H-reflex start: {h_start}, duration: {h_duration}."
        )
=======
        logging.info(f"Changed reflex latency windows for dataset {self.id} to M-wave start: {m_start}, duration: {m_duration}, H-reflex start: {h_start}, duration: {h_duration}.")

    def exclude_session(self, session_id: str) -> None:
        """Exclude a session from this dataset by its ID."""
        if session_id not in [s.id for s in self._all_sessions]:
            logging.warning(f"Session {session_id} not found in dataset {self.id}.")
            return
        if session_id not in self.annot.excluded_sessions:
            self.annot.excluded_sessions.append(session_id)
            self.reset_all_caches()
            if self.repo is not None:
                self.repo.save(self)
        else:
            logging.warning(f"Session {session_id} already excluded in dataset {self.id}.")

        if not self.sessions:
            # If no sessions remain, clear list and exclude dataset from parent experiment
            self.annot.excluded_sessions.clear()
            if self.parent_experiment is not None:
                self.parent_experiment.exclude_dataset(self.id)

    def restore_session(self, session_id: str) -> None:
        """Restore a previously excluded session by its ID."""
        if session_id in self.annot.excluded_sessions:
            self.annot.excluded_sessions.remove(session_id)
            self.reset_all_caches()
            if self.repo is not None:
                self.repo.save(self)
        else:
            logging.warning(f"Session {session_id} is not excluded from dataset {self.id}.")
>>>>>>> afb8db18
    
    def rename_channels(self, new_names: dict[str, str]) -> None:
        """
        Renames channels in the dataset based on the provided mapping.

        Args:
            new_names (dict): A dictionary mapping old channel names to new channel names.
        """
        for session in self.sessions:
            session.rename_channels(new_names)
        logging.info(f"Renamed channels in dataset {self.id} according to mapping: {new_names}.")

    # ──────────────────────────────────────────────────────────────────
    # Utility methods
    # ──────────────────────────────────────────────────────────────────
    def __check_session_consistency(self):
        """
        Checks if all sessions in the dataset have the same parameters (scan rate, num_channels, stim_start).

        Returns:
            tuple: A tuple containing a boolean value indicating whether all sessions have consistent parameters and a message indicating the result.
        """
        reference_session = self.sessions[0]
        reference_scan_rate = reference_session.scan_rate
        reference_num_channels = reference_session.num_channels
        reference_stim_type = reference_session.primary_stim.stim_type

        for session in self.sessions[1:]:
            if session.scan_rate != reference_scan_rate:
                raise ValueError(f"Inconsistent scan rate for {session.id} in {self.formatted_name}: {session.scan_rate} != {reference_scan_rate}.")
            if session.num_channels != reference_num_channels:
                raise ValueError(f"Inconsistent number of channels for {session.id} in {self.formatted_name}: {session.num_channels} != {reference_num_channels}.")
            if session.primary_stim.stim_type != reference_stim_type:
                raise ValueError(f"Inconsistent primary stimulus for {session.id} in {self.formatted_name}: {session.primary_stim.stim_type} != {reference_stim_type}.")
    # ──────────────────────────────────────────────────────────────────
    # 2) Clean up
    # ──────────────────────────────────────────────────────────────────
    def close(self) -> None:
        """
        Close all sessions in the dataset.
        This is a placeholder for any cleanup logic needed.
        """
        for sess in self.sessions:
            if hasattr(sess, 'close'):
                sess.close()
            else:
                raise NotImplementedError(f"Session {sess.id} does not have a close method.")
    # ──────────────────────────────────────────────────────────────────
    # 3) Object representation and reports
    # ──────────────────────────────────────────────────────────────────
    def dataset_parameters(self):
        """
        Logs EMG dataset parameters.
        """
        report = [f"Dataset Parameters for '{self.formatted_name}':",
                  "===============================",
                  f"EMG Sessions ({len(self.sessions)}): {[session.id for session in self.sessions]}.",
                  f"Date: {self.date}",
                  f"Animal ID: {self.animal_id}",
                  f"Condition: {self.condition}"]

        for line in report:
            logging.info(line)
        return report
    def __repr__(self) -> str:
        return f"Dataset(dataset_id={self.id}, num_sessions={self.num_sessions})"
    def __str__(self) -> str:
        return f"Dataset: {self.id} with {self.num_sessions} sessions"
    def __len__(self) -> int:
        return self.num_sessions
<|MERGE_RESOLUTION|>--- conflicted
+++ resolved
@@ -332,11 +332,6 @@
         for session in self.sessions:
             session.change_reflex_latency_windows(m_start, m_duration, h_start, h_duration)
         self.update_latency_window_parameters()
-<<<<<<< HEAD
-        logging.info(
-            f"Changed reflex latency windows for dataset {self.id} to M-wave start: {m_start}, duration: {m_duration}, H-reflex start: {h_start}, duration: {h_duration}."
-        )
-=======
         logging.info(f"Changed reflex latency windows for dataset {self.id} to M-wave start: {m_start}, duration: {m_duration}, H-reflex start: {h_start}, duration: {h_duration}.")
 
     def exclude_session(self, session_id: str) -> None:
@@ -367,7 +362,6 @@
                 self.repo.save(self)
         else:
             logging.warning(f"Session {session_id} is not excluded from dataset {self.id}.")
->>>>>>> afb8db18
     
     def rename_channels(self, new_names: dict[str, str]) -> None:
         """
