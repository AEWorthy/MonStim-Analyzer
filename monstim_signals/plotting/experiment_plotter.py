--- conflicted
+++ resolved
@@ -170,14 +170,11 @@
                         channel_index=channel_index,
                         return_avg_mmax_thresholds=True,
                     )
-<<<<<<< HEAD
-                except Exception:
-=======
+
                 except ValueError:
                     avg_m_max = None
                     avg_mmax_low_stim = None
                 except AttributeError:
->>>>>>> 79ef5749
                     avg_m_max = None
                     avg_mmax_low_stim = None
                 avg_m_max_amplitudes_raw.append(avg_m_max)
